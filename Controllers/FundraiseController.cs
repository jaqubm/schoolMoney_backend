--- conflicted
+++ resolved
@@ -108,7 +108,6 @@
         
         return await fundraiseRepository.SaveChangesAsync() ? Ok(fundraiseDb.FundraiseId) : Problem("Failed to update fundraise!");
     }
-<<<<<<< HEAD
     
     [HttpDelete("Delete/{fundraiseId}")]
     public async Task<ActionResult<string>> DeleteFundraise([FromRoute] string fundraiseId)
@@ -126,7 +125,7 @@
         fundraiseRepository.DeleteEntity(fundraiseDb);
 
         return await fundraiseRepository.SaveChangesAsync() ? Ok(fundraiseDb.FundraiseId) : Problem("Failed to delete fundraise!");
-=======
+    }
 
     [HttpGet("GetTransactionHistory/{fundraiseId}")]
     public async Task<ActionResult<List<TransactionDto>>> GetFundraiseTransactionHistory([FromRoute] string fundraiseId)
@@ -173,6 +172,5 @@
         transactions = transactions.OrderByDescending(t => t.Date).ToList();
 
         return Ok(transactions);
->>>>>>> 34c11304
     }
 }